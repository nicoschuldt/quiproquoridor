import React, { useState, useEffect, useCallback } from 'react';
import { useParams, useNavigate } from 'react-router-dom';
import { useAuth } from '../contexts/AuthContext';
import { useGameSocket } from '../hooks/useGameSocket';
import GameBoard from '../components/game/GameBoard';
import { getBoardThemeClass } from '../utils/themeUtils';
import type { GameState, Move, Player, ApiError } from '@/types';

interface GamePageState {
  gameState: GameState | null;
  validMoves: Move[];
  isLoading: boolean;
  error: string | null;
  isGameStarted: boolean;
  disconnectedPlayers: Set<string>;
  notifications: Array<{
    id: string;
    type: 'info' | 'warning' | 'success';
    message: string;
    timeout?: number;
  }>;
  endGameModal: {
    isOpen: boolean;
    winner: Player | null;
    reason: 'normal' | 'forfeit' | 'timeout';
    message: string;
  } | null;
}

const GamePage: React.FC = () => {
  const { roomId } = useParams<{ roomId: string }>();
  const navigate = useNavigate();
  const { user } = useAuth();

  const [state, setState] = useState<GamePageState>({
    gameState: null,
    validMoves: [],
    isLoading: true,
    error: null,
    isGameStarted: false,
    disconnectedPlayers: new Set(),
    notifications: [],
    endGameModal: null,
  });

  const addNotification = useCallback((type: 'info' | 'warning' | 'success', message: string, timeout: number = 5000) => {
    const id = crypto.randomUUID();
    setState(prev => ({
      ...prev,
      notifications: [...prev.notifications, { id, type, message, timeout }]
    }));
    
    setTimeout(() => {
      setState(prev => ({
        ...prev,
        notifications: prev.notifications.filter(n => n.id !== id)
      }));
    }, timeout);
  }, []);

  const gameSocket = useGameSocket({
    roomId: roomId!,
    onGameStarted: useCallback((data: { gameState: GameState }) => {

      console.log('Début de la partie:', data);
      setState(prev => ({
        ...prev,
        gameState: data.gameState,
        isGameStarted: true,
        isLoading: false,
        error: null,
      }));
      gameSocket.requestGameState();
    }, []),
    
    onMoveMade: useCallback((data: { move: Move; gameState: GameState }) => {
      console.log('Coup effectué:', data);
      setState(prev => ({
        ...prev,
        gameState: data.gameState,
        error: null,
      }));
      
      if (user && data.gameState.players[data.gameState.currentPlayerIndex].id === user.id) {
        setTimeout(() => gameSocket.requestGameState(), 100);
      }
    }, [user]),
    
    onGameFinished: useCallback((data: { gameState: GameState; winner: Player }) => {
      console.log('🏆 Partie terminée:', data);
      setState(prev => ({
        ...prev,
        gameState: data.gameState,
        validMoves: [],
        endGameModal: {
          isOpen: true,
          winner: data.winner,
          reason: 'normal',
          message: data.winner.id === user?.id ? 
            'Félicitations ! TU as gagné la partie !' : 
            `${data.winner.username} a gagné la partie !`
        }
      }));
    }, [user]),
    
    onGameStateSync: useCallback((data: { gameState: GameState; validMoves?: Move[] }) => {
      console.log('Synchronisation du jeu:', data);
      setState(prev => ({
        ...prev,
        gameState: data.gameState,
        validMoves: data.validMoves || [],
        isLoading: false,
        error: null,
        isGameStarted: true,
      }));
    }, []),
    
    onInvalidMove: useCallback((data: { error: string }) => {
      console.log('déplacement incorrecte :', data);
      setState(prev => ({
        ...prev,
        error: `déplacement incorrecte: ${data.error}`,
      }));
      setTimeout(() => setState(prev => ({ ...prev, error: null })), 3000);
    }, []),

    onPlayerForfeited: useCallback((data: { playerId: string; playerName: string; gameState: GameState }) => {
      console.log('🏳️ un joueur a abandonné :', data);
      
      const isCurrentUser = data.playerId === user?.id;
      
      if (isCurrentUser) {
        console.log('Current user forfeited, redirecting to home');
        navigate('/');
        return;
      }
      
      setState(prev => ({
        ...prev,
        gameState: data.gameState,
      }));
      
      // Handle game end due to forfeit
      if (data.gameState.status === 'finished') {
        const winner = data.gameState.players.find(p => p.id === data.gameState.winner);
        
        setState(prev => ({
          ...prev,
          endGameModal: {
            isOpen: true,
            winner: winner || null,
            reason: 'forfeit',
            message: winner ? 
              (winner.id === user?.id ? 
                `Tu as gagné ! ${data.playerName} a abandonné` : 
                `${winner.username} a gagné ! ${data.playerName} a abandonné`) :
              `${data.playerName} a abandonné la partie`
          }
        }));
      } else {
        addNotification('info', `${data.playerName} a abandonné la partie`, 5000);
      }
    }, [user?.id, addNotification, navigate]),

    onDisconnectionWarning: useCallback((data: { playerId: string; playerName: string; timeoutSeconds: number }) => {
      console.log('⚠️ Un joueur est déconnecté :', data);
      setState(prev => ({
        ...prev,
        disconnectedPlayers: new Set([...prev.disconnectedPlayers, data.playerId])
      }));
      
      addNotification('warning', `${data.playerName} a été déconnecté. Fin de la partie dans ${data.timeoutSeconds}s si il ne se reconnecte pas.`, 8000);
      
      if (data.playerId === user?.id) {
        setTimeout(() => {
          setState(prev => ({
            ...prev,
            endGameModal: {
              isOpen: true,
              winner: null,
              reason: 'timeout',
              message: 'Tu as été déconnecté de la partie'
            }
          }));
        }, data.timeoutSeconds * 1000);
      }
    }, [addNotification, user?.id]),

    onReconnectionSuccess: useCallback((data: { playerId: string; playerName: string; gameState: GameState }) => {
      console.log('🔗 joueur reconnecté:', data);
      setState(prev => ({
        ...prev,
        gameState: data.gameState,
        disconnectedPlayers: new Set([...prev.disconnectedPlayers].filter(id => id !== data.playerId))
      }));
      
      addNotification('success', `${data.playerName} a été reconnecté !`, 3000);
    }, [addNotification]),
    
    onError: useCallback((data: { error: ApiError }) => {
      console.log('⚠️ Socket error:', data);
      setState(prev => ({
        ...prev,
        error: data.error.message,
        isLoading: false,
      }));
    }, [])
  });

  useEffect(() => {
    if (roomId && gameSocket.isConnected) {
      gameSocket.joinRoom();
      gameSocket.requestGameState();
    }
    
    return () => {
      if (roomId) {
        gameSocket.leaveRoom();
      }
    };
  }, [roomId, gameSocket.isConnected]);

  if (!user) {
    navigate('/login');
    return null;
  }

  if (!roomId) {
    navigate('/');
    return null;
  }

  const isCurrentTurn = state.gameState &&
    state.gameState.players[state.gameState.currentPlayerIndex].id === user.id;

  const handleForfeit = useCallback(() => {
<<<<<<< HEAD
    if (!window.confirm('Tu es sûr de vouloir abandonner ?')) {
=======
    if (!window.confirm('Tu es sûr de vouloir abandonner la partie ? Tu seras redirigé vers l\'accueil.')) {
>>>>>>> 5d1b2186
      return;
    }
    console.log('Player forfeiting game...');
    gameSocket.forfeitGame();
    
    // Fallback: redirect after 3 seconds if no response
    setTimeout(() => {
      console.log('Forfeit fallback redirect triggered');
      navigate('/');
    }, 3000);
  }, [gameSocket, navigate]);

  const handleEndGameModalClose = useCallback(() => {
    setState(prev => ({
      ...prev,
      endGameModal: null
    }));
    navigate('/');
  }, [navigate]);

  return (
    <div className="min-h-screen bg-gradient-to-br from-blue-50 to-indigo-100">
      {state.endGameModal?.isOpen && (
        <div className="fixed inset-0 bg-black bg-opacity-50 backdrop-blur-sm flex items-center justify-center z-50">
          <div className="card max-w-md w-full mx-4 text-center">
            <div className="mb-6">
              {state.endGameModal.winner ? (
                <div>
                  <div className="text-6xl mb-4">
                    {state.endGameModal.winner.id === user?.id ? '🏆' : '🎯'}
                  </div>
                  <h2 className="text-2xl font-bold text-gray-900 mb-2">
                    {state.endGameModal.winner.id === user?.id ? 'Victoire!' : 'Défaite'}
                  </h2>
                  <p className="text-lg text-gray-600">{state.endGameModal.message}</p>
                  {state.endGameModal.reason === 'forfeit' && (
                    <p className="text-sm text-gray-500 mt-2">Partie terminée par forfait</p>
                  )}
                </div>
              ) : (
                <div>
                  <div className="text-6xl mb-4">🤝</div>
                  <h2 className="text-2xl font-bold text-gray-900 mb-2">Partie terminée</h2>
                  <p className="text-lg text-gray-600">{state.endGameModal.message}</p>
                </div>
              )}
            </div>
            
            <button 
              onClick={handleEndGameModalClose}
              className="btn btn-primary w-full"
            >
              retour à l'accueil
            </button>
          </div>
        </div>
      )}

      <nav className="bg-white shadow-sm border-b">
        <div className="max-w-7xl mx-auto px-4 sm:px-6 lg:px-8">
          <div className="flex justify-between items-center h-16">
            <div className="flex items-center space-x-4">
              <h1 className="text-2xl font-bold text-gray-900">Quiproquoridor</h1>
              <div className="hidden sm:block">
                <span className="text-sm text-gray-500">salon :</span>
                <span className="text-sm font-mono bg-gray-100 px-2 py-1 rounded">{roomId}</span>
              </div>
            </div>
            
            <div className="flex items-center space-x-4">
              <div className={`flex items-center space-x-2 px-3 py-1.5 rounded-full text-sm font-medium ${
                gameSocket.connectionStatus === 'connected' ? 'bg-green-100 text-green-800' :
                gameSocket.connectionStatus === 'disconnected' ? 'bg-red-100 text-red-800' :
                'bg-yellow-100 text-yellow-800'
              }`}>
                <div className={`w-2 h-2 rounded-full ${
                  gameSocket.connectionStatus === 'connected' ? 'bg-green-500' :
                  gameSocket.connectionStatus === 'disconnected' ? 'bg-red-500' :
                  'bg-yellow-500'
                }`} />
                <span>
                  {gameSocket.connectionStatus === 'connected' && 'Connected'}
                  {gameSocket.connectionStatus === 'disconnected' && 'Disconnected'}
                  {gameSocket.connectionStatus === 'connecting' && 'Connecting...'}
                </span>
              </div>
              
              {state.isGameStarted && state.gameState?.status === 'playing' && (
                <button 
                  onClick={handleForfeit}
                  className="btn btn-danger"
                >
                  Abandonner
                </button>
              )}
              
              {/* <button 
                onClick={() => navigate('/')}
                className="btn btn-secondary"
              >
                Leave Game
              </button> */}
            </div>
          </div>
        </div>
      </nav>

      {state.notifications.length > 0 && (
        <div className="fixed top-20 right-4 z-40 space-y-3">
          {state.notifications.map((notification) => (
            <div
              key={notification.id}
              className={`card-floating max-w-sm animate-slide-in-right ${
                notification.type === 'success' ? 'border-green-200 bg-green-50' :
                notification.type === 'warning' ? 'border-yellow-200 bg-yellow-50' :
                'border-blue-200 bg-blue-50'
              }`}
              style={{ padding: '1rem' }}
            >
              <div className="flex justify-between items-start">
                <div className="flex items-center space-x-2">
                  <div className={`w-2 h-2 rounded-full ${
                    notification.type === 'success' ? 'bg-green-500' :
                    notification.type === 'warning' ? 'bg-yellow-500' :
                    'bg-blue-500'
                  }`} />
                  <span className={`text-sm font-medium ${
                    notification.type === 'success' ? 'text-green-800' :
                    notification.type === 'warning' ? 'text-yellow-800' :
                    'text-blue-800'
                  }`}>
                    {notification.message}
                  </span>
                </div>
                <button 
                  onClick={() => setState(prev => ({
                    ...prev,
                    notifications: prev.notifications.filter(n => n.id !== notification.id)
                  }))}
                  className="ml-2 text-gray-400 hover:text-gray-600"
                >
                  ✕
                </button>
              </div>
            </div>
          ))}
        </div>
      )}

      <div className="max-w-7xl mx-auto px-4 sm:px-6 lg:px-8 py-6">
        {state.error && (
          <div className="card border-red-200 bg-red-50 text-red-700 mb-6" style={{ padding: '1rem' }}>
            <div className="flex justify-between items-center">
              <div className="flex items-center space-x-2">
                <div className="w-2 h-2 bg-red-500 rounded-full" />
                <span className="font-medium">{state.error}</span>
              </div>
              <button 
                onClick={() => setState(prev => ({ ...prev, error: null }))}
                className="text-red-400 hover:text-red-600"
              >
                ✕
              </button>
            </div>
          </div>
        )}
        
        {state.isLoading && (
          <div className="flex items-center justify-center py-16">
            <div className="text-center">
              <div className="w-12 h-12 border-4 border-gray-200 border-t-blue-500 rounded-full animate-spin mx-auto mb-4"></div>
              <p className="text-gray-600 font-medium">Chargement de la partie...</p>
            </div>
          </div>
        )}
        
        {!state.isLoading && !state.isGameStarted && (
          <div className="text-center py-16">
            <div className="card max-w-md mx-auto">
              <div className="text-6xl mb-4">🎮</div>
              <h2 className="text-2xl font-bold text-gray-900 mb-4">Salon prêt</h2>
              <p className="text-gray-600 mb-6">Tous les joueurs sont connectés!</p>
              <button 
                onClick={gameSocket.startGame}
                className="btn btn-primary btn-lg w-full"
                disabled={gameSocket.connectionStatus !== 'connected'}
              >
                Commencer la partie
              </button>
            </div>
          </div>
        )}
        
        {!state.isLoading && state.isGameStarted && state.gameState && (
          <div className="grid grid-cols-1 xl:grid-cols-4 gap-6">
            <div className="xl:col-span-3">
              <GameBoard
                gameState={state.gameState}
                currentPlayerId={user.id}
                onPawnMove={gameSocket.makePawnMove}
                onWallPlace={gameSocket.placeWall}
                validMoves={state.validMoves}
                disabled={!isCurrentTurn || gameSocket.connectionStatus !== 'connected'}
                boardTheme={getBoardThemeClass(user.selectedBoardTheme)}
              />
            </div>
            
            <div className="space-y-6">
              <div className="card">
                <h3 className="text-lg font-semibold text-gray-900 mb-4">Tour actuel</h3>
                <div className={`p-3 rounded-xl font-medium text-center ${
                  isCurrentTurn 
                    ? 'bg-green-100 text-green-800 border border-green-200' 
                    : 'bg-gray-100 text-gray-700 border border-gray-200'
                }`}>
                  {isCurrentTurn ? (
                    <div className="flex items-center justify-center space-x-2">
                      <div className="w-2 h-2 bg-green-500 rounded-full animate-pulse" />
                      <span>C'est ton tour !</span>
                    </div>
                  ) : (
                    `${state.gameState.players[state.gameState.currentPlayerIndex].username}'s turn`
                  )}
                </div>
              </div>

              <div className="card">
                <h3 className="text-lg font-semibold text-gray-900 mb-4">Joueurs</h3>
                <div className="space-y-3">
                  {state.gameState.players.map((player) => (
                    <div key={player.id} className="flex items-center justify-between p-3 rounded-xl bg-gray-50 border border-gray-200">
                      <div className="flex items-center space-x-3">
                        <div className={`w-4 h-4 rounded-full ${
                          player.color === 'red' ? 'bg-red-500' :
                          player.color === 'blue' ? 'bg-blue-500' :
                          player.color === 'green' ? 'bg-green-500' :
                          'bg-yellow-500'
                        }`} />
                        <div>
                          <span className={`font-medium ${
                            player.id === user.id ? 'text-blue-700' : 'text-gray-900'
                          } ${state.disconnectedPlayers.has(player.id) ? 'line-through text-gray-400' : ''}`}>
                            {player.username}
                            {player.id === user.id && (
                              <span className="ml-1 text-xs text-blue-600">(Toi)</span>
                            )}
                          </span>
                          {state.disconnectedPlayers.has(player.id) && (
                            <div className="text-xs text-red-500 font-medium">Déconnecté</div>
                          )}
                        </div>
                      </div>
                      <div className="text-right">
                        <div className="text-sm font-semibold text-gray-900">
                          {player.wallsRemaining}
                        </div>
                        <div className="text-xs text-gray-500">murs</div>
                      </div>
                    </div>
                  ))}
                </div>
              </div>
            </div>
          </div>
        )}
      </div>
    </div>
  );
};

export default GamePage;<|MERGE_RESOLUTION|>--- conflicted
+++ resolved
@@ -234,11 +234,7 @@
     state.gameState.players[state.gameState.currentPlayerIndex].id === user.id;
 
   const handleForfeit = useCallback(() => {
-<<<<<<< HEAD
     if (!window.confirm('Tu es sûr de vouloir abandonner ?')) {
-=======
-    if (!window.confirm('Tu es sûr de vouloir abandonner la partie ? Tu seras redirigé vers l\'accueil.')) {
->>>>>>> 5d1b2186
       return;
     }
     console.log('Player forfeiting game...');
